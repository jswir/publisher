--- conflicted
+++ resolved
@@ -94,10 +94,10 @@
             modelPath,
          );
 
-         console.log(
-            "[MCP Tool executeQuery] Result from getModelForQuery:",
-            modelResult,
-         ); // Log result
+         // console.log(
+         //    "[MCP Tool executeQuery] Result from getModelForQuery:",
+         //    modelResult,
+         // ); // Log result
 
          // Handle errors during package/model access (e.g., not found, initial compilation)
          if ("error" in modelResult) {
@@ -134,85 +134,21 @@
          try {
             // If ad-hoc query is provided, use it directly in the 3rd arg
             if (query) {
-               const { queryResults, modelDef, dataStyles } =
-                  await model.getQueryResults(undefined, undefined, query);
-
-<<<<<<< HEAD
-            if (!queryString) {
-               // This should theoretically not be reached due to prior checks
-               throw new Error(
-                  "Internal Error: Query string could not be determined.",
+               const { result } = await model.getQueryResults(
+                  undefined,
+                  undefined,
+                  query,
                );
-            }
-
-            const { result } =
-               await model.getQueryResults(sourceName, undefined, queryString);
-
-            // --- Format Success Response ---
-            // Use the helper function to build valid URIs
-            const baseUriComponents = {
-               project: projectName,
-               package: packageName,
-               resourceType: "models" as const,
-               resourceName: modelPath,
-            };
-            const queryResultUri = buildMalloyUri(baseUriComponents, "result");
-            const queryResultString = JSON.stringify(result, null, 2);
-=======
+
                // --- Format Success Response (Duplicated for now, could refactor) ---
-               const baseUriComponents = { project: projectName, package: packageName, resourceType: "models" as const, resourceName: modelPath };
-               const queryResultUri = buildMalloyUri(baseUriComponents, "queryResult");
-               const modelDefUri = buildMalloyUri(baseUriComponents, "modelDef");
-               const dataStylesUri = buildMalloyUri(baseUriComponents, "dataStyles");
-               const queryResultString = JSON.stringify(queryResults?._queryResult, null, 2);
-               const modelDefString = JSON.stringify(modelDef, null, 2);
-               const dataStylesString = JSON.stringify(dataStyles, null, 2);
-               return { 
-                  isError: false, 
-                  content: [
-                     {
-                        type: "resource",
-                        resource: {
-                           type: "application/json",
-                           uri: queryResultUri,
-                           text: queryResultString,
-                        },
-                     },
-                     {
-                        type: "resource",
-                        resource: {
-                           type: "application/json",
-                           uri: modelDefUri,
-                           text: modelDefString,
-                        },
-                     },
-                     {
-                        type: "resource",
-                        resource: {
-                           type: "application/json",
-                           uri: dataStylesUri,
-                           text: dataStylesString,
-                        },
-                     },
-                  ]
-               };
-            
-            } else if (queryName) { // Otherwise, use sourceName/queryName in 1st/2nd args
-               const { queryResults, modelDef, dataStyles } =
-                  await model.getQueryResults(sourceName, queryName, undefined);
-
-               // --- Format Success Response (Duplicated for now, could refactor) ---
-               const baseUriComponents = { project: projectName, package: packageName, resourceType: "models" as const, resourceName: modelPath };
-               const queryResultUri = buildMalloyUri(baseUriComponents, "queryResult");
-               const modelDefUri = buildMalloyUri(baseUriComponents, "modelDef");
-               const dataStylesUri = buildMalloyUri(baseUriComponents, "dataStyles");
-               const queryResultString = JSON.stringify(queryResults?._queryResult, null, 2);
-               const modelDefString = JSON.stringify(modelDef, null, 2);
-               const dataStylesString = JSON.stringify(dataStyles, null, 2);
->>>>>>> 6f0d1e0a
-
-               // NOTE: Copy-pasted the success response structure for brevity.
-               // A refactor could extract this formatting logic.
+               const baseUriComponents = {
+                  project: projectName,
+                  package: packageName,
+                  resourceType: "models" as const,
+                  resourceName: modelPath,
+               };
+               const resultUri = buildMalloyUri(baseUriComponents, "result");
+               const resultString = JSON.stringify(result, null, 2);
                return {
                   isError: false,
                   content: [
@@ -220,39 +156,46 @@
                         type: "resource",
                         resource: {
                            type: "application/json",
-                           uri: queryResultUri,
-                           text: queryResultString,
+                           uri: resultUri,
+                           text: resultString,
                         },
                      },
-<<<<<<< HEAD
-                  },
-               ],
-            };
-=======
+                  ],
+               };
+            } else if (queryName) {
+               // Otherwise, use sourceName/queryName in 1st/2nd args
+               const { result } = await model.getQueryResults(
+                  sourceName,
+                  queryName,
+                  undefined,
+               );
+
+               // --- Format Success Response ---
+               // Use the helper function to build valid URIs
+               const baseUriComponents = {
+                  project: projectName,
+                  package: packageName,
+                  resourceType: "models" as const,
+                  resourceName: modelPath,
+               };
+               const resultUri = buildMalloyUri(baseUriComponents, "result");
+
+               const resultString = JSON.stringify(result, null, 2);
+
+               return {
+                  isError: false,
+                  content: [
                      {
                         type: "resource",
                         resource: {
                            type: "application/json",
-                           uri: modelDefUri,
-                           text: modelDefString,
+                           uri: resultUri,
+                           text: resultString,
                         },
                      },
-                     {
-                        type: "resource",
-                        resource: {
-                           type: "application/json",
-                           uri: dataStylesUri,
-                           text: dataStylesString,
-                        },
-                     },
                   ],
                };
-
-            } else {
-               // This case should not be reachable due to earlier checks
-               throw new Error("Internal Error: No query or queryName provided.");
             }
->>>>>>> 6f0d1e0a
          } catch (queryError) {
             // Handle query execution errors (syntax errors, invalid queries, etc.)
             console.error(
