import * as fs from "fs/promises";
import * as path from "path";
import { components } from "../api";
import recursive from "recursive-readdir";
import { PackageNotFoundError } from "../errors";
import { Model } from "./model";
import {
   PACKAGE_MANIFEST_NAME,
   MODEL_FILE_SUFFIX,
   NOTEBOOK_FILE_SUFFIX,
} from "../utils";
import { Scheduler } from "./scheduler";
import { metrics } from "@opentelemetry/api";
import { Connection } from "@malloydata/malloy";
import { createConnections } from "./connection";
import { DuckDBConnection } from "@malloydata/db-duckdb";

type ApiDatabase = components["schemas"]["Database"];
type ApiModel = components["schemas"]["Model"];
export type ApiPackage = components["schemas"]["Package"];
type ApiSchedule = components["schemas"]["Schedule"];

export class Package {
   private packageName: string;
   private packageMetadata: ApiPackage;
   private databases: ApiDatabase[];
   private models: Map<string, Model> = new Map();
   private scheduler: Scheduler | undefined;
   private static meter = metrics.getMeter("publisher");
   private static packageLoadHistogram = this.meter.createHistogram(
      "malloy_package_load_duration",
      {
         description: "Time taken to load a Malloy package",
         unit: "ms",
      },
   );

   constructor(
      packageName: string,
      packageMetadata: ApiPackage,
      databases: ApiDatabase[],
      models: Map<string, Model>,
      scheduler: Scheduler | undefined,
   ) {
      this.packageName = packageName;
      this.packageMetadata = packageMetadata;
      this.databases = databases;
      this.models = models;
      this.scheduler = scheduler;
   }

   static async create(
      packageName: string,
<<<<<<< HEAD
      packagePath: string,
      projectConnections: Map<string, Connection>,
   ): Promise<Package> {
=======
      projectConnections: Map<string, Connection>,
   ): Promise<Package> {
      const startTime = performance.now();
>>>>>>> fef68b28
      // If package manifest does not exist, we throw a not found error.  If the package
      // manifest exists, we create a Package object and record errors in the object's fields.
      await Package.validatePackageManifestExistsOrThrowError(packagePath);

      try {
         const packageConfig = await Package.readPackageConfig(packagePath);
         const databases = await Package.readDatabases(packagePath);
         const connections = new Map<string, Connection>(projectConnections);

         // Package connections override project connections.
         const { malloyConnections: packageConnections } =
<<<<<<< HEAD
            await createConnections(packagePath);
=======
            await createConnections(
               path.join(getWorkingDirectory(), packageName),
            );
>>>>>>> fef68b28
         packageConnections.forEach((connection) => {
            connections.set(connection.name, connection);
         });

         // Add a duckdb connection for the package.
         connections.set(
            "duckdb",
<<<<<<< HEAD
            new DuckDBConnection("duckdb", ":memory:", packagePath),
=======
            new DuckDBConnection(
               "duckdb",
               ":memory:",
               Package.getPackagePath(packageName),
            ),
>>>>>>> fef68b28
         );

         const models = await Package.loadModels(packageName, packagePath, connections);
         const scheduler = Scheduler.create(models);
         const endTime = performance.now();
         const executionTime = endTime - startTime;
         this.packageLoadHistogram.record(executionTime, {
            malloy_package_name: packageName,
            status: "success",
         });
         return new Package(
            packageName,
            packageConfig,
            databases,
            models,
            scheduler,
         );
      } catch (error) {
         console.error(error);
         const endTime = performance.now();
         const executionTime = endTime - startTime;
         this.packageLoadHistogram.record(executionTime, {
            malloy_package_name: packageName,
            status: "error",
         });
         return new Package(
            packageName,
            {
               name: packageName,
               description:
                  "Unable to load package: " + (error as Error).message,
            },
            new Array<ApiDatabase>(),
            new Map<string, Model>(),
            undefined,
         );
      }
   }

   public getPackageName(): string {
      return this.packageName;
   }

   public getPackageMetadata(): ApiPackage {
      return this.packageMetadata;
   }

   public listDatabases(): ApiDatabase[] {
      return this.databases;
   }

   public listSchedules(): ApiSchedule[] {
      return this.scheduler ? this.scheduler.list() : [];
   }

   public getModel(modelPath: string): Model | undefined {
      return this.models.get(modelPath);
   }

   public listModels(): ApiModel[] {
      return Array.from(this.models.keys()).map((modelPath) => {
         return {
            path: modelPath,
            type: modelPath.endsWith(MODEL_FILE_SUFFIX) ? "source" : "notebook",
         } as ApiModel;
      });
   }

   private static async loadModels(
      packageName: string,
      packagePath: string,
      connections: Map<string, Connection>,
   ): Promise<Map<string, Model>> {
      const modelPaths = await Package.getModelPaths(packagePath);
      const models = await Promise.all(
         modelPaths.map((modelPath) =>
            Model.create(packageName, packagePath, modelPath, connections),
         ),
      );
      return new Map(models.map((model) => [model.getPath(), model]));
   }

   private static async getModelPaths(packagePath: string): Promise<string[]> {
      let files = undefined;
      try {
         files = await recursive(packagePath);
      } catch (error) {
         console.log(error);
         throw new PackageNotFoundError(
            `Package config for ${packagePath} does not exist.`,
         );
      }
      return files
         .map((fullPath: string) => {
            return fullPath.replace(packagePath + "/", "");
         })
         .filter(
            (modelPath: string) =>
               modelPath.endsWith(MODEL_FILE_SUFFIX) ||
               modelPath.endsWith(NOTEBOOK_FILE_SUFFIX),
         );
   }

   private static async validatePackageManifestExistsOrThrowError(
      packagePath: string,
   ) {
      const packageConfigPath = path.join(
         packagePath,
         PACKAGE_MANIFEST_NAME,
      );
      try {
         await fs.stat(packageConfigPath);
      } catch {
         throw new PackageNotFoundError(
            `Package manifest for ${packagePath} does not exist.`,
         );
      }
   }

   private static async readPackageConfig(
      packagePath: string,
   ): Promise<ApiPackage> {
      const packageConfigPath = path.join(
         packagePath,
         PACKAGE_MANIFEST_NAME,
      );
      const packageConfigContents = await fs.readFile(packageConfigPath);
      // TODO: Validate package manifest.  Define manifest type in public API.
      const packageManifest = JSON.parse(packageConfigContents.toString());
      return { name: packageManifest.name, description: packageManifest.description };
   }

   private static async readDatabases(
      packagePath: string,
   ): Promise<ApiDatabase[]> {
      return await Promise.all(
         (await Package.getDatabasePaths(packagePath)).map(
            async (databasePath) => {
               const databaseSize: number = await Package.getDatabaseSize(
                  packagePath,
                  databasePath,
               );
               return {
                  path: databasePath,
                  size: databaseSize,
                  type: "embedded",
               } as ApiDatabase;
            },
         ),
      );
   }

   private static async getDatabasePaths(
      packagePath: string,
   ): Promise<string[]> {
      let files = undefined;
      files = await recursive(packagePath);
      return files
         .map((fullPath: string) => {
            return fullPath.replace(packagePath + "/", "");
         })
         .filter((modelPath: string) => modelPath.endsWith(".parquet"));
   }

   private static async getDatabaseSize(
      packagePath: string,
      databasePath: string,
   ): Promise<number> {
<<<<<<< HEAD
      const fullPath = path.join(packagePath, databasePath);
=======
      const fullPath = path.join(
         Package.getPackagePath(packageName),
         databasePath,
      );
>>>>>>> fef68b28
      return (await fs.stat(fullPath)).size;
   }
}<|MERGE_RESOLUTION|>--- conflicted
+++ resolved
@@ -51,15 +51,9 @@
 
    static async create(
       packageName: string,
-<<<<<<< HEAD
       packagePath: string,
       projectConnections: Map<string, Connection>,
    ): Promise<Package> {
-=======
-      projectConnections: Map<string, Connection>,
-   ): Promise<Package> {
-      const startTime = performance.now();
->>>>>>> fef68b28
       // If package manifest does not exist, we throw a not found error.  If the package
       // manifest exists, we create a Package object and record errors in the object's fields.
       await Package.validatePackageManifestExistsOrThrowError(packagePath);
@@ -71,13 +65,7 @@
 
          // Package connections override project connections.
          const { malloyConnections: packageConnections } =
-<<<<<<< HEAD
             await createConnections(packagePath);
-=======
-            await createConnections(
-               path.join(getWorkingDirectory(), packageName),
-            );
->>>>>>> fef68b28
          packageConnections.forEach((connection) => {
             connections.set(connection.name, connection);
          });
@@ -85,15 +73,7 @@
          // Add a duckdb connection for the package.
          connections.set(
             "duckdb",
-<<<<<<< HEAD
             new DuckDBConnection("duckdb", ":memory:", packagePath),
-=======
-            new DuckDBConnection(
-               "duckdb",
-               ":memory:",
-               Package.getPackagePath(packageName),
-            ),
->>>>>>> fef68b28
          );
 
          const models = await Package.loadModels(packageName, packagePath, connections);
@@ -262,14 +242,7 @@
       packagePath: string,
       databasePath: string,
    ): Promise<number> {
-<<<<<<< HEAD
       const fullPath = path.join(packagePath, databasePath);
-=======
-      const fullPath = path.join(
-         Package.getPackagePath(packageName),
-         databasePath,
-      );
->>>>>>> fef68b28
       return (await fs.stat(fullPath)).size;
    }
 }